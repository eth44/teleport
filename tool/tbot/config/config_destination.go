--- conflicted
+++ resolved
@@ -21,29 +21,13 @@
 	"github.com/gravitational/trace"
 )
 
-<<<<<<< HEAD
-=======
-type Kind string
-
-const (
-	KindSSH Kind = "ssh"
-	KindTLS Kind = "tls"
-)
-
->>>>>>> 5003459c
 // DestinationConfig configures a user certificate destination.
 type DestinationConfig struct {
 	DestinationMixin `yaml:",inline"`
 
-<<<<<<< HEAD
 	Roles   []string                `yaml:"roles,omitempty"`
 	Kinds   []identity.ArtifactKind `yaml:"kinds,omitempty"`
-	Configs []ConfigTemplateConfig  `yaml:"configs,omitempty"`
-=======
-	Roles   []string         `yaml:"roles,omitempty"`
-	Kinds   []Kind           `yaml:"kinds,omitempty"`
-	Configs []TemplateConfig `yaml:"configs,omitempty"`
->>>>>>> 5003459c
+	Configs []TemplateConfig        `yaml:"configs,omitempty"`
 }
 
 // destinationDefaults applies defaults for an output sink's destination. Since
@@ -62,15 +46,9 @@
 	// time
 
 	if len(dc.Kinds) == 0 && len(dc.Configs) == 0 {
-<<<<<<< HEAD
 		dc.Kinds = []identity.ArtifactKind{identity.KindSSH}
-		dc.Configs = []ConfigTemplateConfig{{
-			SSHClient: &ConfigTemplateSSHClient{},
-=======
-		dc.Kinds = []Kind{KindSSH}
 		dc.Configs = []TemplateConfig{{
 			SSHClient: &TemplateSSHClient{},
->>>>>>> 5003459c
 		}}
 	}
 
@@ -83,13 +61,8 @@
 	return nil
 }
 
-<<<<<<< HEAD
 // ContainsKind determins if this destination contains the given ConfigKind.
 func (dc *DestinationConfig) ContainsKind(kind identity.ArtifactKind) bool {
-=======
-// ContainsKind determines if this destination contains the given ConfigKind.
-func (dc *DestinationConfig) ContainsKind(kind Kind) bool {
->>>>>>> 5003459c
 	for _, k := range dc.Kinds {
 		if k == kind {
 			return true
