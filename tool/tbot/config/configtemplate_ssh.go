--- conflicted
+++ resolved
@@ -59,15 +59,9 @@
 	}
 }
 
-<<<<<<< HEAD
-func (c *ConfigTemplateSSHClient) Render(authClient *auth.Client, currentIdentity *identity.Identity, destination *DestinationConfig) error {
+func (c *TemplateSSHClient) Render(authClient *auth.Client, currentIdentity *identity.Identity, destination *DestinationConfig) error {
 	if !destination.ContainsKind(identity.KindSSH) {
-		return trace.BadParameter("%s config template requires kind `ssh` to be enabled", CONFIG_TEMPLATE_SSH_CLIENT)
-=======
-func (c *TemplateSSHClient) Render(authClient *auth.Client, currentIdentity *identity.Identity, destination *DestinationConfig) error {
-	if !destination.ContainsKind(KindSSH) {
 		return trace.BadParameter("%s config template requires kind `ssh` to be enabled", TemplateSSHClientName)
->>>>>>> 5003459c
 	}
 
 	dest, err := destination.GetDestination()
