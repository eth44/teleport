--- conflicted
+++ resolved
@@ -171,50 +171,8 @@
 		// TODO: validate that errors from LoadIdentity are sanely typed; we
 		// actually only want to ignore NotFound errors
 
-<<<<<<< HEAD
-		onboarding := botConfig.Onboarding
-		if onboarding == nil {
-			return trace.BadParameter("onboarding config required on first start via CLI or YAML")
-		}
-
-		// If no token is present, we can't continue.
-		if onboarding.Token == "" {
-			return trace.Errorf("unable to start: no identity could be loaded and no token present")
-		}
-
-		privateKey, sshPublicKey, tlsPublicKey, err := generateKeys()
-		if err != nil {
-			return trace.Wrap(err, "unable to generate new keypairs")
-		}
-
-		log.Info("Attempting to generate new identity from token")
-		params := auth.RegisterParams{
-			Token: onboarding.Token,
-			ID: auth.IdentityID{
-				Role: types.RoleBot,
-			},
-			Servers:            []utils.NetAddr{*addr},
-			PublicTLSKey:       tlsPublicKey,
-			PublicSSHKey:       sshPublicKey,
-			CAPins:             onboarding.CAPins,
-			CAPath:             onboarding.CAPath,
-			GetHostCredentials: client.HostCredentials,
-		}
-		certs, err := auth.Register(params)
-		if err != nil {
-			return trace.Wrap(err)
-		}
-
-		tokenHash := fmt.Sprintf("%x", sha256.Sum256([]byte(params.Token)))
-		ident, err = identity.ReadIdentityFromStore(&identity.LoadIdentityParams{
-			PrivateKeyBytes: privateKey,
-			PublicKeyBytes:  sshPublicKey,
-			TokenHashBytes:  []byte(tokenHash),
-		}, certs, identity.BotKinds()...)
-=======
 		// Get first identity
 		ident, err = getIdentityFromToken(botConfig)
->>>>>>> 05c36d85
 		if err != nil {
 			return trace.Wrap(err)
 		}
@@ -314,7 +272,12 @@
 	if err != nil {
 		return nil, trace.Wrap(err)
 	}
-	ident, err := identity.ReadIdentityFromKeyPair(tlsPrivateKey, sshPublicKey, certs)
+	tokenHash := fmt.Sprintf("%x", sha256.Sum256([]byte(params.Token)))
+	ident, err := identity.ReadIdentityFromStore(&identity.LoadIdentityParams{
+		PrivateKeyBytes: tlsPrivateKey,
+		PublicKeyBytes:  sshPublicKey,
+		TokenHashBytes:  []byte(tokenHash),
+	}, certs, identity.BotKinds()...)
 	return ident, trace.Wrap(err)
 }
 
@@ -342,15 +305,9 @@
 	// Ask the auth server to generate a new set of certs with a new
 	// expiration date.
 	certs, err := client.GenerateUserCerts(ctx, proto.UserCertsRequest{
-<<<<<<< HEAD
 		PublicKey: currentIdentity.PublicKeyBytes,
 		Username:  currentIdentity.X509Cert.Subject.CommonName,
-		Expires:   time.Now().Add(certTTL),
-=======
-		PublicKey: currentIdentity.SSHPublicKeyBytes,
-		Username:  currentIdentity.XCert.Subject.CommonName,
 		Expires:   time.Now().Add(cfg.CertificateTTL),
->>>>>>> 05c36d85
 	})
 	if err != nil {
 		return nil, trace.Wrap(err)
