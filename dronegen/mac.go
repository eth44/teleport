// Copyright 2021 Gravitational, Inc
//
// Licensed under the Apache License, Version 2.0 (the "License");
// you may not use this file except in compliance with the License.
// You may obtain a copy of the License at
//
//      http://www.apache.org/licenses/LICENSE-2.0
//
// Unless required by applicable law or agreed to in writing, software
// distributed under the License is distributed on an "AS IS" BASIS,
// WITHOUT WARRANTIES OR CONDITIONS OF ANY KIND, either express or implied.
// See the License for the specific language governing permissions and
// limitations under the License.

package main

import (
	"fmt"
	"path"
)

// escapedPreformatted returns expr wrapped in escaped backticks,
// resulting in Slack "preformatted" string, but safe to use in bash
// without triggering the command expansion.
// This is useful for use in Go backtick literals,
// where backticks can not be escaped in any way.
func escapedPreformatted(expr string) string {
	return fmt.Sprintf("\\`%s\\`", expr)
}

func newDarwinPipeline(name string) pipeline {
	p := newExecPipeline(name)
	p.Workspace.Path = path.Join("/tmp", name)
	p.Concurrency.Limit = 1
	p.Platform = platform{OS: "darwin", Arch: "amd64"}
	return p
}

func darwinPushPipeline() pipeline {
	p := newDarwinPipeline("push-build-darwin-amd64")
	p.Trigger = triggerPush
	p.Steps = []step{
		setUpExecStorageStep(p.Workspace.Path),
		{
			Name: "Check out code",
			Environment: map[string]value{
				"WORKSPACE_DIR":      {raw: p.Workspace.Path},
				"GITHUB_PRIVATE_KEY": {fromSecret: "GITHUB_PRIVATE_KEY"},
			},
			Commands: pushCheckoutCommandsDarwin(),
		},
		installGoToolchainStep(),
		installRustToolchainStep(p.Workspace.Path),
		{
			Name: "Build Mac artifacts",
			Environment: map[string]value{
				"GOPATH":        {raw: path.Join(p.Workspace.Path, "/go")},
				"GOCACHE":       {raw: path.Join(p.Workspace.Path, "/go/cache")},
				"OS":            {raw: "darwin"},
				"ARCH":          {raw: "amd64"},
				"WORKSPACE_DIR": {raw: p.Workspace.Path},
			},
			Commands: darwinTagBuildCommands(),
		},
		cleanUpToolchainsStep(p.Workspace.Path),
		cleanUpExecStorageStep(p.Workspace.Path),
		{
			Name:        "Send Slack notification (exec)",
			Environment: map[string]value{"SLACK_WEBHOOK_DEV_TELEPORT": {fromSecret: "SLACK_WEBHOOK_DEV_TELEPORT"}},
			Commands: []string{
				`
export DRONE_BUILD_LINK="${DRONE_SYSTEM_PROTO}://${DRONE_SYSTEM_HOSTNAME}/${DRONE_REPO_OWNER}/${DRONE_REPO_NAME}/${DRONE_BUILD_NUMBER}"
export GOOS=$(go env GOOS)
export GOARCH=$(go env GOARCH)
`,
				fmt.Sprintf(`
curl -sL -X POST -H 'Content-type: application/json' --data "{\"text\":\"Warning: %s artifact build failed for [%s] - please investigate immediately!\nBranch: %s\nCommit: %s\nLink: $DRONE_BUILD_LINK\"}" $SLACK_WEBHOOK_DEV_TELEPORT`,
					escapedPreformatted("${GOOS}-${GOARCH}"),
					escapedPreformatted("${DRONE_REPO_NAME}"),
					escapedPreformatted("${DRONE_BRANCH}"),
					escapedPreformatted("${DRONE_COMMIT_SHA}")),
			},
			When: &condition{Status: []string{"failure"}},
		},
	}
	return p
}

func darwinTagPipeline() pipeline {
	b := buildType{
		arch: "amd64",
		os:   "darwin",
	}
	p := newDarwinPipeline("build-darwin-amd64")
	p.Trigger = triggerTag
	p.Steps = []step{
		setUpExecStorageStep(p.Workspace.Path),
		{
			Name: "Check out code",
			Environment: map[string]value{
				"WORKSPACE_DIR":      {raw: p.Workspace.Path},
				"GITHUB_PRIVATE_KEY": {fromSecret: "GITHUB_PRIVATE_KEY"},
			},
			Commands: darwinTagCheckoutCommands(),
		},
		installGoToolchainStep(),
		installRustToolchainStep(p.Workspace.Path),
		{
			Name: "Build Mac release artifacts",
			Environment: map[string]value{
				"GOPATH":        {raw: path.Join(p.Workspace.Path, "/go")},
				"GOCACHE":       {raw: path.Join(p.Workspace.Path, "/go/cache")},
				"OS":            {raw: b.os},
				"ARCH":          {raw: b.arch},
				"WORKSPACE_DIR": {raw: p.Workspace.Path},
			},
			Commands: darwinTagBuildCommands(),
		},
		{
			Name: "Copy Mac artifacts",
			Environment: map[string]value{
				"WORKSPACE_DIR": {raw: p.Workspace.Path},
			},
			Commands: darwinTagCopyPackageArtifactCommands(),
		},
		{
			Name: "Upload to S3",
			Environment: map[string]value{
				"AWS_S3_BUCKET":         {fromSecret: "AWS_S3_BUCKET"},
				"AWS_ACCESS_KEY_ID":     {fromSecret: "AWS_ACCESS_KEY_ID"},
				"AWS_SECRET_ACCESS_KEY": {fromSecret: "AWS_SECRET_ACCESS_KEY"},
				"AWS_REGION":            {raw: "us-west-2"},
				"WORKSPACE_DIR":         {raw: p.Workspace.Path},
			},
			Commands: darwinUploadToS3Commands(),
		},
<<<<<<< HEAD
		{
			Name:     "Register artifacts",
			Commands: tagCreateReleaseAssetCommands(b),
			Environment: map[string]value{
				"WORKSPACE_DIR": {raw: p.Workspace.Path},
				"RELEASES_CERT": value{fromSecret: "RELEASES_CERT"},
				"RELEASES_KEY":  value{fromSecret: "RELEASES_KEY"},
			},
		},
=======
		cleanUpToolchainsStep(p.Workspace.Path),
>>>>>>> 5f403562
		cleanUpExecStorageStep(p.Workspace.Path),
	}
	return p
}

func pushCheckoutCommandsDarwin() []string {
	return []string{
		`set -u`,
		`mkdir -p $WORKSPACE_DIR/go/src/github.com/gravitational/teleport`,
		`cd $WORKSPACE_DIR/go/src/github.com/gravitational/teleport`,
		`git clone https://github.com/gravitational/${DRONE_REPO_NAME}.git .`,
		`git checkout ${DRONE_TAG:-$DRONE_COMMIT}`,
		// fetch enterprise submodules
		// suppressing the newline on the end of the private key makes git operations fail on MacOS
		// with an error like 'Load key "/path/.ssh/id_rsa": invalid format'
		`mkdir -m 0700 $WORKSPACE_DIR/.ssh && echo "$GITHUB_PRIVATE_KEY" > $WORKSPACE_DIR/.ssh/id_rsa && chmod 600 $WORKSPACE_DIR/.ssh/id_rsa`,
		`ssh-keyscan -H github.com > $WORKSPACE_DIR/.ssh/known_hosts 2>/dev/null`,
		`chmod 600 $WORKSPACE_DIR/.ssh/known_hosts`,
		`GIT_SSH_COMMAND='ssh -i $WORKSPACE_DIR/.ssh/id_rsa -o UserKnownHostsFile=$WORKSPACE_DIR/.ssh/known_hosts -F /dev/null' git submodule update --init e`,
		// this is allowed to fail because pre-4.3 Teleport versions don't use the webassets submodule
		`GIT_SSH_COMMAND='ssh -i $WORKSPACE_DIR/.ssh/id_rsa -o UserKnownHostsFile=$WORKSPACE_DIR/.ssh/known_hosts -F /dev/null' git submodule update --init --recursive webassets || true`,
		`rm -rf $WORKSPACE_DIR/.ssh`,
		`mkdir -p $WORKSPACE_DIR/go/cache`,
	}
}

func setUpExecStorageStep(path string) step {
	return step{
		Name:        "Set up exec runner storage",
		Environment: map[string]value{"WORKSPACE_DIR": {raw: path}},
		Commands: []string{
			"set -u",
			"mkdir -p $WORKSPACE_DIR",
			"chmod -R u+rw $WORKSPACE_DIR",
			"rm -rf $WORKSPACE_DIR/go $WORKSPACE_DIR/.ssh",
		},
	}
}

func installGoToolchainStep() step {
	return step{
		Name: "Install Go Toolchain",
		Environment: map[string]value{
			"RUNTIME": goRuntime,
		},
		Commands: []string{
			`set -u`,
			`mkdir -p ~/build-$DRONE_BUILD_NUMBER-$DRONE_BUILD_CREATED-toolchains`,
			`curl --silent -O https://dl.google.com/go/$RUNTIME.darwin-amd64.tar.gz`,
			`tar -C  ~/build-$DRONE_BUILD_NUMBER-$DRONE_BUILD_CREATED-toolchains -xzf $RUNTIME.darwin-amd64.tar.gz`,
			`rm -rf $RUNTIME.darwin-amd64.tar.gz`,
		},
	}
}

func installRustToolchainStep(path string) step {
	return step{
		Name:        "Install Rust Toolchain",
		Environment: map[string]value{"WORKSPACE_DIR": {raw: path}},
		Commands: []string{
			`set -u`,
			`export PATH=/Users/build/.cargo/bin:$PATH`,
			`mkdir -p ~/build-$DRONE_BUILD_NUMBER-$DRONE_BUILD_CREATED-toolchains`,
			`export RUST_VERSION=$(make -C $WORKSPACE_DIR/go/src/github.com/gravitational/teleport/build.assets print-rust-version)`,
			`export CARGO_HOME=~/build-$DRONE_BUILD_NUMBER-$DRONE_BUILD_CREATED-toolchains`,
			`export RUST_HOME=$CARGO_HOME`,
			`rustup toolchain install $RUST_VERSION`,
		},
	}
}

func cleanUpToolchainsStep(path string) step {
	return step{
		Name:        "Clean up toolchains (post)",
		Environment: map[string]value{"WORKSPACE_DIR": {raw: path}},
		When: &condition{
			Status: []string{"success", "failure"},
		},
		Commands: []string{
			`set -u`,
			`export PATH=/Users/build/.cargo/bin:$PATH`,
			`export CARGO_HOME=~/build-$DRONE_BUILD_NUMBER-$DRONE_BUILD_CREATED-toolchains`,
			`export RUST_HOME=$CARGO_HOME`,
			`export RUST_VERSION=$(make -C $WORKSPACE_DIR/go/src/github.com/gravitational/teleport/build.assets print-rust-version)`,
			`cd $WORKSPACE_DIR/go/src/github.com/gravitational/teleport`,
			// clean up the rust toolchain even though we're about to delete the directory
			// this ensures we don't leave behind a broken link
			`rustup override unset`,
			`rustup toolchain uninstall $RUST_VERSION`,
			`rm -rf ~/build-$DRONE_BUILD_NUMBER-$DRONE_BUILD_CREATED-toolchains`,
		},
	}
}

func cleanUpExecStorageStep(path string) step {
	return step{
		Name:        "Clean up exec runner storage (post)",
		Environment: map[string]value{"WORKSPACE_DIR": {raw: path}},
		Commands: []string{
			`set -u`,
			`chmod -R u+rw $WORKSPACE_DIR`,
			`rm -rf $WORKSPACE_DIR/go $WORKSPACE_DIR/.ssh`,
		},
	}
}

func darwinTagCheckoutCommands() []string {
	return append(pushCheckoutCommandsDarwin(),
		`mkdir -p $WORKSPACE_DIR/go/artifacts`,
		`echo "${DRONE_TAG##v}" > $WORKSPACE_DIR/go/.version.txt`,
		`cat $WORKSPACE_DIR/go/.version.txt`,
	)
}

func darwinTagBuildCommands() []string {
	return []string{
		`set -u`,
		`export RUST_VERSION=$(make -C $WORKSPACE_DIR/go/src/github.com/gravitational/teleport/build.assets print-rust-version)`,
		`export CARGO_HOME=~/build-$DRONE_BUILD_NUMBER-$DRONE_BUILD_CREATED-toolchains`,
		`export RUST_HOME=$CARGO_HOME`,
		`export PATH=~/build-$DRONE_BUILD_NUMBER-$DRONE_BUILD_CREATED-toolchains/go/bin:$CARGO_HOME/bin:/Users/build/.cargo/bin:$PATH`,
		`cd $WORKSPACE_DIR/go/src/github.com/gravitational/teleport`,
		`rustup override set $RUST_VERSION`,
		`make clean release OS=$OS ARCH=$ARCH`,
	}
}

func darwinTagCopyPackageArtifactCommands() []string {
	return []string{
		`set -u`,
		`cd $WORKSPACE_DIR/go/src/github.com/gravitational/teleport`,
		// copy release archives to artifact directory
		`cp teleport*.tar.gz $WORKSPACE_DIR/go/artifacts`,
		`cp e/teleport-ent*.tar.gz $WORKSPACE_DIR/go/artifacts`,
		// generate checksums (for mac)
		`cd $WORKSPACE_DIR/go/artifacts && for FILE in teleport*.tar.gz; do shasum -a 256 $FILE > $FILE.sha256; done && ls -l`,
	}
}

func darwinUploadToS3Commands() []string {
	return []string{
		`set -u`,
		`cd $WORKSPACE_DIR/go/artifacts`,
		`aws s3 sync . s3://$AWS_S3_BUCKET/teleport/tag/${DRONE_TAG##v}`,
	}
}<|MERGE_RESOLUTION|>--- conflicted
+++ resolved
@@ -134,7 +134,6 @@
 			},
 			Commands: darwinUploadToS3Commands(),
 		},
-<<<<<<< HEAD
 		{
 			Name:     "Register artifacts",
 			Commands: tagCreateReleaseAssetCommands(b),
@@ -144,9 +143,7 @@
 				"RELEASES_KEY":  value{fromSecret: "RELEASES_KEY"},
 			},
 		},
-=======
 		cleanUpToolchainsStep(p.Workspace.Path),
->>>>>>> 5f403562
 		cleanUpExecStorageStep(p.Workspace.Path),
 	}
 	return p
