--- conflicted
+++ resolved
@@ -60,42 +60,23 @@
   signUp({name, psw, token, inviteToken, secondFactorType}){
     restApiActions.start(TRYING_TO_SIGN_UP);
 
-<<<<<<< HEAD
-    var onSignUpSuccess = function(sessionData) {
-=======
     var onSuccess = function(sessionData){
->>>>>>> 87d2e395
       reactor.dispatch(TLPT_RECEIVE_USER, sessionData.user);
       restApiActions.success(TRYING_TO_SIGN_UP);
       session.getHistory().push({pathname: cfg.routes.app});
     };
 
-<<<<<<< HEAD
-    var onSignUpFailure = function(err) {
-      let msg = err.responseJSON ? err.responseJSON.message : 'Failed to sign up';
-      restApiActions.fail(TRYING_TO_SIGN_UP, msg);
-    }
-
-    if(secondFactorType == SECOND_FACTOR_TYPE_U2F){
-      auth.u2fSignUp(name, psw, inviteToken, onSignUpSuccess, onSignUpFailure);
-    } else {
-      auth.signUp(name, psw, token, inviteToken)
-        .done(onSignUpSuccess)
-        .fail(onSignUpFailure);
-    }
-=======
     var onFailure = function(err){
-      let msg = err.responseJSON ? err.responseJSON.message : 'Failed to sign up';
+      var msg = err.responseJSON ? err.responseJSON.message : 'Failed to sign up';
       restApiActions.fail(TRYING_TO_SIGN_UP, msg);
     };
 
     if(secondFactorType == SECOND_FACTOR_TYPE_U2F){
       auth.u2fSignUp(name, psw, inviteToken).done(onSuccess).fail(onFailure);
-      return;
+    } else {
+      auth.signUp(name, psw, token, inviteToken).done(onSuccess).fail(onFailure);
     }
 
-    auth.signUp(name, psw, token, inviteToken).done(onSuccess).fail(onFailure);
->>>>>>> 87d2e395
   },
 
   login({user, password, token, provider, secondFactorType}, redirect){
@@ -107,39 +88,21 @@
 
     restApiActions.start(TRYING_TO_LOGIN);
 
-<<<<<<< HEAD
-    var onLoginSuccess = function(sessionData){
-=======
     var onSuccess = function(sessionData){
->>>>>>> 87d2e395
       restApiActions.success(TRYING_TO_LOGIN);
       reactor.dispatch(TLPT_RECEIVE_USER, sessionData.user);
       session.getHistory().push({pathname: redirect});
     };
 
-<<<<<<< HEAD
-    var onLoginFailure = function(err) {
-      let msg = err.responseJSON ? err.responseJSON.message : 'Error';
-=======
     var onFailure = function(err){
       var msg = err.responseJSON ? err.responseJSON.message : 'Error';
->>>>>>> 87d2e395
       restApiActions.fail(TRYING_TO_LOGIN, msg);
     };
 
     if(secondFactorType == SECOND_FACTOR_TYPE_U2F){
-<<<<<<< HEAD
-      // Because the U2f API is asynchronous, we have to pass in callbacks
-      auth.u2fLogin(user, password, onLoginSuccess, onLoginFailure);
-    } else {
-      auth.login(user, password, token)
-        .done(onLoginSuccess)
-        .fail(onLoginFailure);
-=======
       auth.u2fLogin(user, password).done(onSuccess).fail(onFailure);
     } else {
       auth.login(user, password, token).done(onSuccess).fail(onFailure);
->>>>>>> 87d2e395
     }
   }
 }
